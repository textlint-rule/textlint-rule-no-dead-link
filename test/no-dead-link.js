/* eslint-disable max-len */
import TextlintTester from 'textlint-tester';
import rule from '../src/no-dead-link';

const tester = new TextlintTester();

tester.run('no-dead-link', rule, {
  valid: [
    'should be able to check a link in Markdown: [example](https://example.com/)',
    'should be able to check a URL in Markdown: https://example.com/',
    'should treat 200 OK as alive: https://httpstat.us/200',
    {
      text:
        'should be able to check a URL in a plain text: https://example.com/',
      ext: '.txt',
    },
    {
      text:
        'should be able to check multiple URLs in a plain text: https://example.com/, https://httpstat.us/200',
      ext: '.txt',
    },
    {
      text:
        'should be able to check relative pathes when checkRelative is true: ![robot](index.html)',
      options: {
        checkRelative: true,
        baseURI: 'https://example.com/',
      },
    },
    {
      text:
        'should ignore URLs in the "ignore" option: https://example.com/404.html shouldn\'t be checked.',
      options: {
        ignore: ['https://example.com/404.html'],
      },
    },
  ],
  invalid: [
    {
      text: 'should treat 301 https://httpstat.us/301',
      output: 'should treat 301 https://httpstat.us/',
      errors: [
        {
<<<<<<< HEAD
          message:
            'https://httpstat.us/301 is redirected. (301 Moved Permanently)',
=======
          message: 'https://httpstat.us/301 is redirected. (301 Moved Permanently)',
>>>>>>> bad194e9
          line: 1,
          column: 18,
        },
      ],
    },
    {
      text: 'should treat 301 [link](https://httpstat.us/301)',
      output: 'should treat 301 [link](https://httpstat.us/)',
      errors: [
        {
<<<<<<< HEAD
          message:
            'https://httpstat.us/301 is redirected. (301 Moved Permanently)',
=======
          message: 'https://httpstat.us/301 is redirected. (301 Moved Permanently)',
>>>>>>> bad194e9
          line: 1,
          column: 25,
        },
      ],
    },
    {
<<<<<<< HEAD
      text: 'should treat 404 Not Found as dead: https://httpstat.us/404',
      errors: [
        {
=======
      text: 'should treat 302 [link](https://httpstat.us/302)',
      output: 'should treat 302 [link](https://httpstat.us/)',
      errors: [
        {
          message: 'https://httpstat.us/302 is redirected. (302 Found)',
          line: 1,
          column: 25,
        },
      ],
    },
    {
      text: 'should treat 404 Not Found as dead: https://httpstat.us/404',
      errors: [
        {
>>>>>>> bad194e9
          message: 'https://httpstat.us/404 is dead. (404 Not Found)',
          line: 1,
          column: 37,
        },
      ],
    },
    {
<<<<<<< HEAD
      text:
        'should treat 500 Internal Server Error as dead: https://httpstat.us/500',
      errors: [
        {
          message:
            'https://httpstat.us/500 is dead. (500 Internal Server Error)',
=======
      text: 'should treat 500 Internal Server Error as dead: https://httpstat.us/500',
      errors: [
        {
          message: 'https://httpstat.us/500 is dead. (500 Internal Server Error)',
>>>>>>> bad194e9
          line: 1,
          column: 49,
        },
      ],
    },
    {
<<<<<<< HEAD
      text:
        'should locate the exact index of a URL in a plain text: https://httpstat.us/404',
=======
      text: 'should locate the exact index of a URL in a plain text: https://httpstat.us/404',
>>>>>>> bad194e9
      ext: '.txt',
      errors: [
        {
          message: 'https://httpstat.us/404 is dead. (404 Not Found)',
          line: 1,
          column: 57,
        },
      ],
    },
    {
      text:
        'should throw "No base URI is provided" error if checkRelative is true but baseURI is undefined: [no base](index.html)',
      options: {
        checkRelative: true,
      },
      errors: [
        {
          message: 'The base URI is not specified.',
          line: 1,
          column: 97,
        },
      ],
    },
  ],
});<|MERGE_RESOLUTION|>--- conflicted
+++ resolved
@@ -41,12 +41,8 @@
       output: 'should treat 301 https://httpstat.us/',
       errors: [
         {
-<<<<<<< HEAD
           message:
             'https://httpstat.us/301 is redirected. (301 Moved Permanently)',
-=======
-          message: 'https://httpstat.us/301 is redirected. (301 Moved Permanently)',
->>>>>>> bad194e9
           line: 1,
           column: 18,
         },
@@ -57,23 +53,14 @@
       output: 'should treat 301 [link](https://httpstat.us/)',
       errors: [
         {
-<<<<<<< HEAD
           message:
             'https://httpstat.us/301 is redirected. (301 Moved Permanently)',
-=======
-          message: 'https://httpstat.us/301 is redirected. (301 Moved Permanently)',
->>>>>>> bad194e9
           line: 1,
           column: 25,
         },
       ],
     },
     {
-<<<<<<< HEAD
-      text: 'should treat 404 Not Found as dead: https://httpstat.us/404',
-      errors: [
-        {
-=======
       text: 'should treat 302 [link](https://httpstat.us/302)',
       output: 'should treat 302 [link](https://httpstat.us/)',
       errors: [
@@ -88,7 +75,6 @@
       text: 'should treat 404 Not Found as dead: https://httpstat.us/404',
       errors: [
         {
->>>>>>> bad194e9
           message: 'https://httpstat.us/404 is dead. (404 Not Found)',
           line: 1,
           column: 37,
@@ -96,31 +82,20 @@
       ],
     },
     {
-<<<<<<< HEAD
       text:
         'should treat 500 Internal Server Error as dead: https://httpstat.us/500',
       errors: [
         {
           message:
             'https://httpstat.us/500 is dead. (500 Internal Server Error)',
-=======
-      text: 'should treat 500 Internal Server Error as dead: https://httpstat.us/500',
-      errors: [
-        {
-          message: 'https://httpstat.us/500 is dead. (500 Internal Server Error)',
->>>>>>> bad194e9
           line: 1,
           column: 49,
         },
       ],
     },
     {
-<<<<<<< HEAD
       text:
         'should locate the exact index of a URL in a plain text: https://httpstat.us/404',
-=======
-      text: 'should locate the exact index of a URL in a plain text: https://httpstat.us/404',
->>>>>>> bad194e9
       ext: '.txt',
       errors: [
         {
